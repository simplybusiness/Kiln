# Kiln
![](https://github.com/simplybusiness/kiln/workflows/CI/badge.svg)
[![Contributor Covenant](https://img.shields.io/badge/Contributor%20Covenant-v1.4%20adopted-ff69b4.svg)](CODE_OF_CONDUCT.md)


Kiln is a collection of dockerised application security tools, a validating HTTP proxy to forward the tool output to an Apache Kafka cluster and a collection of connectors to consume data from the Apache Kafka cluster and perform tasks like Slack notifications, raising items on a team's backlog, or determine trends in security findings.

The main goal of Kiln is to make security tools easy for teams to adopt while also gathering useful data for a security team.

## Architecture
Kiln is architected as a modular, event sourcing system with only two required components: the Kiln Data Collector and an Apache Kafka cluster. When you run a Kiln Security Sncanner, the tool output is send to the data-collector, which acts as a data validation point and HTTP interface to the Apache Kafka cluster. The data-collector then inserts the tool output and some additional metadata into a Kafka topic. For an introduction to Event Sourcing, checkout https://dev.to/barryosull/event-sourcing-what-it-is-and-why-its-awesome.

All Kiln Connectors are Kafka consumers that process the events in the tool output topic and respond accordingly. For example, the Slack connector can consume events as they're added to the topic, compare the application name to a list of applications it knows about and send a message to the appropriate Slack channel with new security findings.

Kiln Security Scanners are docker containers with security tools baked into the image and also include a small binary that takes the output from the tool and sends it to the Kiln Data Collector to be recorded.

![Kiln architecture diagram](docs/images/Kiln%20Architecture%20diagram.png)

## Contributing
Please note that this project is released with a Contributor Code of Conduct. By participating in this project, you agree to abide by its terms. The Code of Conduct can be found [here](CODE_OF_CONDUCT.md).

To contribute to Kiln, you'll need the following tools installed:
- Serverless framework
- Yarn (for Serverless framework dependencies
- Rust (stable channel, assuming 1.37 as minimum)
- Clippy (For linting)
- Docker

<<<<<<< HEAD
Kiln is still in it's early stages and isn't ready for production use. However, contributions are welcome! If you want to make a change to the project:
=======
Contributions are welcome! If you want to make a change to the project:
>>>>>>> 43ece52c
- Open an issue to discuss the change (if the change is significant)
- Fork this repo
- Create a new branch in your fork
- Make your change
- Add new tests & ensure existing tests pass
- Ensure linting passes
- Open a PR and explain what changes you have made
- Wait for CI to pass and PR to be reviewed
- Merge!<|MERGE_RESOLUTION|>--- conflicted
+++ resolved
@@ -26,11 +26,7 @@
 - Clippy (For linting)
 - Docker
 
-<<<<<<< HEAD
 Kiln is still in it's early stages and isn't ready for production use. However, contributions are welcome! If you want to make a change to the project:
-=======
-Contributions are welcome! If you want to make a change to the project:
->>>>>>> 43ece52c
 - Open an issue to discuss the change (if the change is significant)
 - Fork this repo
 - Create a new branch in your fork
