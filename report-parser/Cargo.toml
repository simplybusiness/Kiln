--- conflicted
+++ resolved
@@ -6,11 +6,7 @@
 [dependencies]
 avro-rs = "0.6"
 failure = "0.1"
-<<<<<<< HEAD
-kiln_lib = { git = "https://github.com/simplybusiness/Kiln", branch = "main", features = ["avro", "streaming"] }
-=======
 kiln_lib = { git = "https://github.com/simplybusiness/Kiln", rev = "d0f30c6beb4a8a9c60a72836ffb23131fcc48613", features = ["avro", "streaming"] }
->>>>>>> 024781a3
 regex = "1"
 lazy_static = "1"
 uuid = { version = "0.8", features = ["v4"] }
