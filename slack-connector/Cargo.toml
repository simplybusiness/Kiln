--- conflicted
+++ resolved
@@ -7,11 +7,7 @@
 avro-rs = "0.6"
 bytes = "0.5"
 failure = "0.1"
-<<<<<<< HEAD
-kiln_lib = { git = "https://github.com/simplybusiness/Kiln", branch = "main", features = ["avro", "streaming"] }
-=======
 kiln_lib = { git = "https://github.com/simplybusiness/Kiln", rev = "d0f30c6beb4a8a9c60a72836ffb23131fcc48613", features = ["avro", "streaming"] }
->>>>>>> 024781a3
 serde = { version = "1.0", features = ["derive"] }
 serde_json = "1"
 reqwest = { version = "0.10", features = ["json"] }
