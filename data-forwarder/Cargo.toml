--- conflicted
+++ resolved
@@ -4,11 +4,7 @@
 edition = "2018"
 
 [dependencies]
-<<<<<<< HEAD
-kiln_lib = { git = "https://github.com/simplybusiness/Kiln", branch = "main", features = ["json", "toml"] }
-=======
 kiln_lib = { git = "https://github.com/simplybusiness/Kiln", rev = "d0f30c6beb4a8a9c60a72836ffb23131fcc48613", features = ["json", "toml"] }
->>>>>>> 024781a3
 clap = "2"  
 chrono = "0.4"
 reqwest = "0.9" 
