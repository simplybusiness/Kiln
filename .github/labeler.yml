CI:
- .github/workflows/**

data-collector:
- data-collector/**

documentation:
- docs/**
- README.md

kiln_lib:
- kiln_lib/**

<<<<<<< HEAD
tool:
- tool-images/**
=======
data-forwarder:
- data-forwarder/**
>>>>>>> 233cf5aa
<|MERGE_RESOLUTION|>--- conflicted
+++ resolved
@@ -11,10 +11,8 @@
 kiln_lib:
 - kiln_lib/**
 
-<<<<<<< HEAD
 tool:
 - tool-images/**
-=======
+
 data-forwarder:
-- data-forwarder/**
->>>>>>> 233cf5aa
+- data-forwarder/**