[package]
name = "data-collector"
version = "0.2.1"
edition = "2018"

[dependencies]
chrono = "0.4"
actix-web = "2.0"
actix-http = "1.0"
actix-service = "1.0"
actix-rt = "1.0"
bytes = "0.5"
futures = "0.3"
http = "0.1"
<<<<<<< HEAD
kiln_lib = { git = "https://github.com/simplybusiness/Kiln", branch = "main", features = ["web", "avro", "streaming"] }
=======
kiln_lib = { git = "https://github.com/simplybusiness/Kiln", rev = "d0f30c6beb4a8a9c60a72836ffb23131fcc48613", features = ["web", "avro", "streaming"] }
>>>>>>> 024781a3
serde_json = "1.0"
serde = { version = "1.0", features = ["derive"] }
failure = "0.1"
avro-rs = "0.6"
tokio = { version = "0.2", features = ["full"] }
rdkafka = { version = "0.23", features = ["cmake-build", "ssl-vendored"] }
slog = { version = "2.5", features = ["nested-values"] }
slog-json = { version = "2.3", features = ["nested-values"] }
slog-async = { version = "2.5", features = ["nested-values"] }
slog_derive = "0.2"
erased-serde = "0.3"
uuid = { version = "0.8", features = ["serde", "v4"] }

[dev-dependencies]
serial_test = "0.1"
serial_test_derive = "0.1"<|MERGE_RESOLUTION|>--- conflicted
+++ resolved
@@ -12,11 +12,7 @@
 bytes = "0.5"
 futures = "0.3"
 http = "0.1"
-<<<<<<< HEAD
-kiln_lib = { git = "https://github.com/simplybusiness/Kiln", branch = "main", features = ["web", "avro", "streaming"] }
-=======
 kiln_lib = { git = "https://github.com/simplybusiness/Kiln", rev = "d0f30c6beb4a8a9c60a72836ffb23131fcc48613", features = ["web", "avro", "streaming"] }
->>>>>>> 024781a3
 serde_json = "1.0"
 serde = { version = "1.0", features = ["derive"] }
 failure = "0.1"
